
module BandPyrometry
    using LinearAlgebra, #
    MKL, # using MKL turns default LinearAlgebra from library from openBLAS to mkl  
    Optimization,
    OptimizationOptimJL, 
    Interpolations,
    StaticArrays
    
    import PlanckFunctions as Planck
    include("BandPyrometryTypes.jl") # Brings types and functions for working with types
<<<<<<< HEAD
    #include("Pyrometers.jl") 
=======
>>>>>>> 1fce436e
    

    export  BandPyrometryPoint,# type for least-square fitting 
            EmPoint, # type for BB temperature fitting
            fit_T!,# function to fit the BB and real surface temperature
            Pyrometers, # pyrometers module
            optimizer_switch, # supported optimizer selection function (returns optimizer constructor)
            optim_dic,
            support_constraint_optimizers,
            support_lagrange_constraints,
            em_cons!, # emissivity constraint function (returns maximum and minimum values of the emissivity in the whole spectral range)
            emissivity!, # fills the emissivity
            feval!,
            jacobian!,
            hess!,
            hess_approx!,
            grad!,
            residual!,
            disc
    """
    All supported optimizers
    """
    const optim_dic = Base.ImmutableDict("NelderMead"=>NelderMead,
                            "Newton"=>Newton,
                            "BFGS"=>BFGS,
                            "GradientDescent"=>GradientDescent,
                            "NewtonTrustRegion"=>NewtonTrustRegion,
                            "ParticleSwarm"=>ParticleSwarm,
                            "Default"=>NelderMead,
                            "LBFGS"=>LBFGS,
                            "IPNewton"=>IPNewton) # list of supported optimizers
    """
    Optimizers supporting box-constraint optimization
    """                        
    const support_constraint_optimizers = ["NelderMead", 
                                            "LBFGS",
                                            "IPNewton",
                                            "ParticleSwarm"]
    """
    Optimizer supporting lagrangian-constraint optimization
    """                                        
    const support_lagrange_constraints = ["IPNewton"]
    """
    optimizer_switch(name::String;is_constraint::Bool=false,
                is_lagrange_constraint::Bool=false)

Returns the appropriate optimizer constructor
Input:
    name - the name of th eoptimizer, 
    is_constraint - is box constraint problem formulation, 
    is_lagrange_constraint - use Lagrange constraints (supported only by IPNewton)
"""
    function optimizer_switch(name::String;is_constraint::Bool=false,
                is_lagrange_constraint::Bool=false)
            if is_lagrange_constraint
                name = filter(x -> ==(name,x),support_lagrange_constraints)
                default_ = optim_dic[support_lagrange_constraints[1]]
                return length(name)>=1 ? get(optim_dic,name[1],default_ ) :
                                                                    default_            
            elseif is_constraint
                name = filter(x -> ==(name,x),support_constraint_optimizers)
                return length(name)>=1 ? get(optim_dic,name[1],optim_dic["Default"]) :
                optim_dic["Default"]
            else
                return get(optim_dic,name,optim_dic["Default"])
            end
    end
    ## BAND PYROMETRY POINT METHODS
    """
    box_constraints(bp::BandPyrometryPoint)

Evaluates box-constraint of the problem
"""
    function box_constraints(bp::BandPyrometryPoint) 
        # method calculates box constraints 
        # of the feasible region (dumb version)
            lb = copy(bp.x)
            ub = copy(bp.x)
            lb[1:end-1].=-1.0
            ub[1:end-1].=1.0
            lb[end] =20.0 # 20 Kelvins limit for the temperature
            ub[end] = 5000.0
        return (lb=lb,ub=ub)
    end
    
    """
    em_cons!(constraint_value::AbstractArray,
                            x::AbstractVector, 
                            bp::BandPyrometryPoint)

<<<<<<< HEAD

=======
>>>>>>> 1fce436e
In-place filling of two-elemnt vector of [minimum,maximum] emissivity in the whole 
wavelength range  
This function is used in the constraints
Inputs:
    constraint_value - (modified)  two-element vector to be modified in-place
    x - optimization variables vector, x=[a1...an,T], where a1...an - emissivity approximations coefficients, T  - temperature 
    bp - (modified) 
"""
    function em_cons!(constraint_value::AbstractArray,
                            x::AbstractVector, 
                            bp::BandPyrometryPoint)
        # evaluate the constraints on emissivity (it should not be greater than one in a whole spectra range)
        feval!(bp,x)  
        constraint_value.=extrema(bp.ϵ) # (minimum,maximum) values of the emissivity 
        return constraint_value
        #   in a whole spectrum range
    end
    """
    emissivity!(bp::BandPyrometryPoint,x::AbstractVector)


Fills emissivity for the current BandPyrometry point
Input:
    bp - (modified) current spectral band pytometry point
    x - optimization variables vector, x=[a1...an,T],
    where a1...an - emissivity approximations coefficients, T  - temperature   
"""
    function emissivity!(bp::BandPyrometryPoint,x::AbstractVector)
        a = @view x[1:end-1] #emissivity approximation variables
        bp.ϵ .= bp.vandermonde.v*a
        return bp.ϵ
    end
    """
    feval!(bp::BandPyrometryPoint,x::AbstractVector)

Fills both the emissivity and the thermal emission spectrum for the current BandPyrometry point
<<<<<<< HEAD

=======
>>>>>>> 1fce436e
Input:
    bp - (modified) current spectral band pytometry point
    x - optimization variables vector, x=[a1...an,T],
    where a1...an - emissivity approximations coefficients, T  - temperature
"""
    function feval!(bp::BandPyrometryPoint,x::AbstractVector)
        # evaluates residual vector
        #a = @view x[1:end-1] #emissivity approximation variables
        feval!(bp.e_p,x[end]) # refreshes planck function values
        if x!=bp.x_em_vec # x_em_vec - emissivity calculation vector
            if bp.is_has_Iₛᵤᵣ # has surrounding radiation correction
                bp.Ic .= (bp.e_p.Ib .- bp.e_p.Iₛᵤᵣ).*emissivity!(bp,x) # I=(Ibb-Isur)*ϵ
            else
                bp.Ic .= bp.e_p.Ib.*emissivity!(bp,x) # I=Ibb*ϵ
            end
            bp.x_em_vec.=x
        end
        return bp.Ic
    end
    """
    residual!(bp::BandPyrometryPoint,x::AbstractVector)

<<<<<<< HEAD
Fills emissivity, thermal emission spectrum and evaluates the residuals vector 
for the current BandPyrometry point

=======
Fills emissivity, thermal emission spectrum
and evaluates the residuals vector for the current BandPyrometry point
>>>>>>> 1fce436e
Input:
    bp - (modified) current spectral band pytometry point
    x - optimization variables vector, x=[a1...an,T],
    where a1...an - emissivity approximations coefficients, T  - temperature    
"""
    function residual!(bp::BandPyrometryPoint,x::AbstractVector)
        feval!(bp,x)   # feval! calculates function value only if current x is not the same as 
        bp.r .=bp.e_p.I_measured .- bp.Ic # measured data - calculated 
        bp.e_p.r[] = 0.5*norm(bp.r)^2 # discrepancy value
        return bp.r # returns residual vector
    end
    
    """
    disc(x::AbstractVector,bp::BandPyrometryPoint)

Fills emissivity, thermal emission spectrum,evaluates the residuals vector
and calculates its norm for the current BandPyrometry point
Input:
    x - optimization variables vector, x=[a1...an,T],
    where a1...an - emissivity approximations coefficients, T  - temperature 
    bp - (modified) current spectral band pytometry point
"""
    function  disc(x::AbstractVector,bp::BandPyrometryPoint)
        residual!(bp,x)
        return bp.e_p.r[]# returns current value of discrepancy
    end

"""
    jacobian!(x::AbstractVector,bp::BandPyrometryPoint)

Fills the Jacobian matrix for current bandpyrometry point
Input:
    x - optimization variables vector, x=[a1...an,T],
    where a1...an - emissivity approximations coefficients, T  - temperature
    bp - (modified, stores Jacobian internally) current spectral band pytometry point 
"""
function jacobian!(x::AbstractVector,bp::BandPyrometryPoint) # evaluates Planck function
        ∇!(x[end],bp.e_p) # refresh Planck function first derivative
        if x!=bp.x_jac_vec
            J1 = @view bp.jacobian[:,1:end-1] # Jacobian without temperature derivatives
            J2 = @view bp.jacobian[:,end] # Last column of the jacobian 
            #a  = @view (x,1,end-1)
            J1 .= bp.e_p.Ib.*bp.vandermonde.v # diag(ibb)*V
            J2 .= bp.e_p.∇I.*emissivity!(bp,x)# 
            bp.x_jac_vec .=x # refresh jacobian calculation vector
        end
    end   

    """
    grad!(g::AbstractVector,x::AbstractVector,bp::BandPyrometryPoint)

In-place filling of the gradient vector of BandPyrometryPoint at point x
Input:
    x - optimization variables vector, x=[a1...an,T],
    where a1...an - emissivity approximations coefficients, T  - temperature
    bp - (modified, recalculates residual vector and Jacobian if the 
    currently stored value was obtaibed for another optimization variables array)
    current spectral band pytometry point     
"""
    function grad!(g::AbstractVector,x::AbstractVector,bp::BandPyrometryPoint)
        residual!(bp,x)
        jacobian!(x,bp) # calculated Jₘ
        g .= -transpose(bp.jacobian)*bp.r # calculates gradient ∇f = -Jₘᵀ*r
        return nothing
    end

    """
    hess_approx!(ha, x::AbstractVector,bp::BandPyrometryPoint)

In-place filling of the approximate hessian (Hₐ = Jᵀ*J (J - Jacobian)) 
of BandPyrometryPoint at point vector x, approximate Hessian can be used 
in optimization methods to approximate the full Hessian (e.g. in Gauss-Newton
or Levenberg-Marquardt methods)
<<<<<<< HEAD

=======
>>>>>>> 1fce436e
Input:
    ha - Hessian matrix to be filled in-place
    x - optimization variables vector, x=[a1...an,T],
    where a1...an - emissivity approximations coefficients, T  - temperature
    bp - (modified) current spectral band pytometry point     
"""
function hess_approx!(ha, x::AbstractVector,bp::BandPyrometryPoint)
        # calculates approximate hessian which is Hₐ = Jᵀ*J (J - Jacobian)
        if x!=bp.x_hess_approx
            jacobian!(x,bp)
            bp.hessian_approx .= transpose(bp.jacobian)*bp.jacobian 
            # this matrix is always symmetric positive definite
            bp.x_hess_approx .=x
        end
        ha .= bp.hessian_approx
        return nothing
    end
    """
    hess!(h,x::AbstractVector,bp::BandPyrometryPoint)
    
In-place filling of the whole hessian matrix for BandPyrometryPoint at point x
Input:
    ha - Hessian matrix to be filled in-place
    x - optimization variables vector, x=[a1...an,T],
    where a1...an - emissivity approximations coefficients, T  - temperature
    bp - (modified) current spectral band pytometry point      
"""
function hess!(h,x::AbstractVector,bp::BandPyrometryPoint)
        if x!=bp.x_hess_vec
            hess_approx!(bp.hessian,x,bp) # refreech the approximate hessian 
            # and fill hessian with approximate hessian Jᵀ*J
            # refreshes second derivative of the Planck function
            ∇²!(x[end],bp.e_p) 
            # H = Ha - Hm, Ha is approximate Hessian
            # Hm_vec = Vᵀ*I'ᴰ*r - vector Hm,
            # V - Vandermonde matrix, I'ᴰ - first 
            # derivative diagonal matrix,
            # r - residual vector
            last_hess_col = @view bp.hessian[1:end-1,end] 
            # view of the last column of the hessian 
            # initial formula: Hm_vec = Vᵀ*I'ᴰ*r  => transpose(V)*diagm(I')*r 
            # A*diagm(b) <=> A.*transpose(b) <=> transpose(Aᵀ.*b) 
            # Hm_vec = (V.*I')ᵀ*r
            last_hess_col .-= transpose(bp.vandermonde.v.*bp.e_p.∇I)*bp.r
            bp.hessian[end,1:end-1] .= last_hess_col # the sample
            # only right-down corner of hessian contains the second derivative
            # hm = rᵀ*(∇²Ibb)ᴰ*V*a
            bp.hessian[end,end] =bp.hessian[end,end] - dot(bp.r.*bp.e_p.∇²I,bp.ϵ) # dot product
            bp.x_hess_vec .=x
        end
        h.=bp.hessian # filling external matrix with internally stored hessian
        return nothing
    end

    # EMISSION POINT METHODS
    box_constraints(::EmPoint) = (lb=[20.0],ub=[5000.0]) # limits on the BB temperature
    feval!(e::EmPoint,T::AbstractArray) = feval!(e,T[end])
    """
    feval!(e::EmPoint,t::Float64)

Evaluates bb intensity for temperature t
"""
function feval!(e::EmPoint,t::Float64) # fills planck spectrum
        if t!=e.Tib[] # if current temperature is the same as the last recorded, 
            #a₁₂₃!(e_obj.amat,e_obj.λ,t) # filling amat
            Planck.a₁₂₃!(e.amat,e.λ,t) #fills amatrix
            Planck.ibb!(e.Ib, e.λ, e.amat) #fills BB spectrum
            e.Tib[] = t # save the current temperature
        end
        return e.Ib
    end
    residual!(e::EmPoint,T::AbstractArray) = residual!(e::EmPoint,T[end])
"""
    residual!(e::EmPoint,t::Float64)

Evaluates the residual vector between calculated and measured bb thermal 
emission intensity spectrum
"""
function residual!(e::EmPoint,t::Float64)
        feval!(e,t)
        if t!=e.Tri[] # if current temperature is the same as the last recorded, 
            e.ri .= e.I_measured .- e.Ib# calculating discrepancy
            e.r[] =0.5* norm(e.ri)^2 # discrepancy value
            e.Tri[]=t# filling temperature of residual
        end
        return e.ri # returns residual vector
    end
    
    """
    disc(T,e::EmPoint)

Evaluates the least-square discrepancy between measured and calculates spectra
Input:
    x - optimization variables vector, x=[a1...an,T],
    where a1...an - emissivity approximations coefficients, T  - temperature 
    e - (modified) current bb thermal emission point 
"""
function  disc(T,e::EmPoint)
        residual!(e,T)# fills residuals
        return e.r[] # returns current value of discrepancy
    end

    ∇!(T::AbstractVector,e::EmPoint) = ∇!(T[end],e)

    """
    ∇!(t::Float64,e::EmPoint)

Fills the first derivative of Planck function 
Input:
    T  - temperature 
    e - (modified) current bb thermal emission point   
"""
function ∇!(t::Float64,e::EmPoint) # evaluates Planck function first derivative
        feval!(e,t)# refreshes amat and Ib
        if t!=e.T∇ib[] # current temperature is not equal to the temperature of gradient calculation
            Planck.∇ₜibb!(e.∇I,t, e.amat,e.Ib)# fills Planck first derivative
            e.T∇ib[] = t # refresh gradient calculation temperature
        end
        return e.∇I
    end
    grad!(g::AbstractVector,T::AbstractVector ,e::EmPoint)=grad!(g,T[end] ,e)
    """
    grad!(g::AbstractVector,t::Float64 ,e::EmPoint)

In-place filling of the gradient of least-square problem of bb thermal emission spectrum fitting 
Input:
    g - gradient vector to be filled
    t  - temperature 
    e - (modified) current bb thermal emission ppoint 
"""
function grad!(g::AbstractVector,t::Float64 ,e::EmPoint)
        ∇!(t,e)
        residual!(e,t)
        if t!=e.Tgrad[]
            g[end]= - dot(e.ri,e.∇I) # filling gradient vector
            e.Tgrad[] = t
        end
        return nothing
    end

    ∇²!(T::AbstractVector,e::EmPoint)=∇²!(T[end],e)

    """
    ∇²!(t::Float64,e::EmPoint)

Fills the second derivative of Planck function 
    Input:
        T  - temperature 
        e - (modified) current bb thermal emission point  
"""
function ∇²!(t::Float64,e::EmPoint)
        ∇!(t,e)# refreshes amat and Planck gradient
        if t!=e.T∇²ib[]
           Planck.∇²ₜibb!(e.∇²I,t,e.amat,e.∇I) 
           e.T∇²ib[] = t # ref value
        end
        return e.∇²I
    end
    hess!(h,T::AbstractVector,e::EmPoint) = hess!(h,T[end],e)
    """
    hess!(h,t::Float64,e::EmPoint)

In-place filling of least-square problem hessian matrix 
    Input:
        h - hessian 
        T - temperature 
        e - (modified) current bb thermal emission point  
"""
function hess!(h,t::Float64,e::EmPoint) # calculates hessian of a simple Planck function fitting
        ∇²!(t,e)
        if t!=e.Thess[]
            Base.@inbounds h[1]= dot(e.∇I,e.∇I) - dot(e.ri,e.∇²I) # fill hessian vector from current value
            e.Thess[] = t
        end
        return nothing
    end
    """
    fit_T!(point::Union{EmPoint,BandPyrometryPoint};
        optimizer_name="Default",is_constraint::Bool=false,
        is_lagrange_constraint::Bool=false)
    
Input:
    point - (modified) real suraface (BandPyrometryPoint) of blackbody thermal emission object
    (optional)
    optimizer_name - the name of optimizer must be the key of optim_dic
    is_constraint - is box-constraint flag
    is_lagrange_constraint - is Lagrange-constraint flag
<<<<<<< HEAD

=======
>>>>>>> 1fce436e
Returns:
    if the point type is EmPoint, the output is:
        named tuple with (T - fitted temperature,
                            res - optimization output object,
                            optimizer - chosen optimizer)
    if the point is of the BandPyrometryPoint type, the output is:
        named tuple with (T - fitted temperature ,a - fitted emissivity approximation coefficients,
                            ϵ - emissivity spectrum in the whole wavelemgth range,
                            res - optimization output object,
                            optimizer - chosen optimizer)                
"""
function fit_T!(point::Union{EmPoint,BandPyrometryPoint};
        optimizer_name="Default",is_constraint::Bool=false,
        is_lagrange_constraint::Bool=false)
        optimizer = optimizer_switch(optimizer_name,
                                    is_constraint = is_constraint,
                                    is_lagrange_constraint = is_lagrange_constraint)
        if is_lagrange_constraint
            fun=OptimizationFunction(disc,grad=grad!,hess=hess!,cons=em_cons!)
        else
            fun=OptimizationFunction(disc,grad=grad!,hess=hess!) 
        end
        # by default all derivatives are supported
        if point isa EmPoint
            starting_vector = MVector{1}([235.0])
        else
            starting_vector = copy(point.x);
        end
        if is_lagrange_constraint
            probl= OptimizationProblem(fun, 
                            starting_vector,
                            point, 
                            lcons = [0.0,0.0], # both min and max of emissivity should be not smaller than zero
                            ucons = [1.0,1.0]) # both min and max should be higher than one        
        elseif is_constraint
            bx = box_constraints(point)
            probl= OptimizationProblem(fun, 
                            starting_vector,
                            point,lb=bx.lb, ub=bx.ub)
        else
            probl= OptimizationProblem(fun, 
                                starting_vector,
                                point)           
        end
        results = solve(probl,optimizer())

        return  point isa BandPyrometryPoint ? 
                        (T=results.u[end],a=results.u[1:end-1],
                        ϵ=point.vandermonde*results.u[1:end-1],
                        res=results,
                        optimizer=optimizer) :
                        (T=results.u[end],res=results,optimizer=optimizer)
    end
end
<|MERGE_RESOLUTION|>--- conflicted
+++ resolved
@@ -9,10 +9,7 @@
     
     import PlanckFunctions as Planck
     include("BandPyrometryTypes.jl") # Brings types and functions for working with types
-<<<<<<< HEAD
     #include("Pyrometers.jl") 
-=======
->>>>>>> 1fce436e
     
 
     export  BandPyrometryPoint,# type for least-square fitting 
@@ -64,6 +61,12 @@
     name - the name of th eoptimizer, 
     is_constraint - is box constraint problem formulation, 
     is_lagrange_constraint - use Lagrange constraints (supported only by IPNewton)
+
+Returns the appropriate optimizer constructor
+Input:
+    name - the name of th eoptimizer, 
+    is_constraint - is box constraint problem formulation, 
+    is_lagrange_constraint - use Lagrange constraints (supported only by IPNewton)
 """
     function optimizer_switch(name::String;is_constraint::Bool=false,
                 is_lagrange_constraint::Bool=false)
@@ -85,6 +88,7 @@
     box_constraints(bp::BandPyrometryPoint)
 
 Evaluates box-constraint of the problem
+Evaluates box-constraint of the problem
 """
     function box_constraints(bp::BandPyrometryPoint) 
         # method calculates box constraints 
@@ -103,10 +107,7 @@
                             x::AbstractVector, 
                             bp::BandPyrometryPoint)
 
-<<<<<<< HEAD
-
-=======
->>>>>>> 1fce436e
+
 In-place filling of two-elemnt vector of [minimum,maximum] emissivity in the whole 
 wavelength range  
 This function is used in the constraints
@@ -133,6 +134,11 @@
     bp - (modified) current spectral band pytometry point
     x - optimization variables vector, x=[a1...an,T],
     where a1...an - emissivity approximations coefficients, T  - temperature   
+Fills emissivity for the current BandPyrometry point
+Input:
+    bp - (modified) current spectral band pytometry point
+    x - optimization variables vector, x=[a1...an,T],
+    where a1...an - emissivity approximations coefficients, T  - temperature   
 """
     function emissivity!(bp::BandPyrometryPoint,x::AbstractVector)
         a = @view x[1:end-1] #emissivity approximation variables
@@ -143,10 +149,7 @@
     feval!(bp::BandPyrometryPoint,x::AbstractVector)
 
 Fills both the emissivity and the thermal emission spectrum for the current BandPyrometry point
-<<<<<<< HEAD
-
-=======
->>>>>>> 1fce436e
+
 Input:
     bp - (modified) current spectral band pytometry point
     x - optimization variables vector, x=[a1...an,T],
@@ -169,14 +172,9 @@
     """
     residual!(bp::BandPyrometryPoint,x::AbstractVector)
 
-<<<<<<< HEAD
 Fills emissivity, thermal emission spectrum and evaluates the residuals vector 
 for the current BandPyrometry point
 
-=======
-Fills emissivity, thermal emission spectrum
-and evaluates the residuals vector for the current BandPyrometry point
->>>>>>> 1fce436e
 Input:
     bp - (modified) current spectral band pytometry point
     x - optimization variables vector, x=[a1...an,T],
@@ -198,6 +196,12 @@
     x - optimization variables vector, x=[a1...an,T],
     where a1...an - emissivity approximations coefficients, T  - temperature 
     bp - (modified) current spectral band pytometry point
+Fills emissivity, thermal emission spectrum,evaluates the residuals vector
+and calculates its norm for the current BandPyrometry point
+Input:
+    x - optimization variables vector, x=[a1...an,T],
+    where a1...an - emissivity approximations coefficients, T  - temperature 
+    bp - (modified) current spectral band pytometry point
 """
     function  disc(x::AbstractVector,bp::BandPyrometryPoint)
         residual!(bp,x)
@@ -207,6 +211,11 @@
 """
     jacobian!(x::AbstractVector,bp::BandPyrometryPoint)
 
+Fills the Jacobian matrix for current bandpyrometry point
+Input:
+    x - optimization variables vector, x=[a1...an,T],
+    where a1...an - emissivity approximations coefficients, T  - temperature
+    bp - (modified, stores Jacobian internally) current spectral band pytometry point 
 Fills the Jacobian matrix for current bandpyrometry point
 Input:
     x - optimization variables vector, x=[a1...an,T],
@@ -235,6 +244,13 @@
     bp - (modified, recalculates residual vector and Jacobian if the 
     currently stored value was obtaibed for another optimization variables array)
     current spectral band pytometry point     
+In-place filling of the gradient vector of BandPyrometryPoint at point x
+Input:
+    x - optimization variables vector, x=[a1...an,T],
+    where a1...an - emissivity approximations coefficients, T  - temperature
+    bp - (modified, recalculates residual vector and Jacobian if the 
+    currently stored value was obtaibed for another optimization variables array)
+    current spectral band pytometry point     
 """
     function grad!(g::AbstractVector,x::AbstractVector,bp::BandPyrometryPoint)
         residual!(bp,x)
@@ -250,10 +266,7 @@
 of BandPyrometryPoint at point vector x, approximate Hessian can be used 
 in optimization methods to approximate the full Hessian (e.g. in Gauss-Newton
 or Levenberg-Marquardt methods)
-<<<<<<< HEAD
-
-=======
->>>>>>> 1fce436e
+
 Input:
     ha - Hessian matrix to be filled in-place
     x - optimization variables vector, x=[a1...an,T],
@@ -274,6 +287,12 @@
     """
     hess!(h,x::AbstractVector,bp::BandPyrometryPoint)
     
+In-place filling of the whole hessian matrix for BandPyrometryPoint at point x
+Input:
+    ha - Hessian matrix to be filled in-place
+    x - optimization variables vector, x=[a1...an,T],
+    where a1...an - emissivity approximations coefficients, T  - temperature
+    bp - (modified) current spectral band pytometry point      
 In-place filling of the whole hessian matrix for BandPyrometryPoint at point x
 Input:
     ha - Hessian matrix to be filled in-place
@@ -331,6 +350,8 @@
 
 Evaluates the residual vector between calculated and measured bb thermal 
 emission intensity spectrum
+Evaluates the residual vector between calculated and measured bb thermal 
+emission intensity spectrum
 """
 function residual!(e::EmPoint,t::Float64)
         feval!(e,t)
@@ -350,6 +371,11 @@
     x - optimization variables vector, x=[a1...an,T],
     where a1...an - emissivity approximations coefficients, T  - temperature 
     e - (modified) current bb thermal emission point 
+Evaluates the least-square discrepancy between measured and calculates spectra
+Input:
+    x - optimization variables vector, x=[a1...an,T],
+    where a1...an - emissivity approximations coefficients, T  - temperature 
+    e - (modified) current bb thermal emission point 
 """
 function  disc(T,e::EmPoint)
         residual!(e,T)# fills residuals
@@ -361,6 +387,10 @@
     """
     ∇!(t::Float64,e::EmPoint)
 
+Fills the first derivative of Planck function 
+Input:
+    T  - temperature 
+    e - (modified) current bb thermal emission point   
 Fills the first derivative of Planck function 
 Input:
     T  - temperature 
@@ -421,6 +451,11 @@
         h - hessian 
         T - temperature 
         e - (modified) current bb thermal emission point  
+In-place filling of least-square problem hessian matrix 
+    Input:
+        h - hessian 
+        T - temperature 
+        e - (modified) current bb thermal emission point  
 """
 function hess!(h,t::Float64,e::EmPoint) # calculates hessian of a simple Planck function fitting
         ∇²!(t,e)
@@ -441,10 +476,23 @@
     optimizer_name - the name of optimizer must be the key of optim_dic
     is_constraint - is box-constraint flag
     is_lagrange_constraint - is Lagrange-constraint flag
-<<<<<<< HEAD
-
-=======
->>>>>>> 1fce436e
+
+Returns:
+    if the point type is EmPoint, the output is:
+        named tuple with (T - fitted temperature,
+                            res - optimization output object,
+                            optimizer - chosen optimizer)
+    if the point is of the BandPyrometryPoint type, the output is:
+        named tuple with (T - fitted temperature ,a - fitted emissivity approximation coefficients,
+                            ϵ - emissivity spectrum in the whole wavelemgth range,
+                            res - optimization output object,
+                            optimizer - chosen optimizer)                
+Input:
+    point - (modified) real suraface (BandPyrometryPoint) of blackbody thermal emission object
+    (optional)
+    optimizer_name - the name of optimizer must be the key of optim_dic
+    is_constraint - is box-constraint flag
+    is_lagrange_constraint - is Lagrange-constraint flag
 Returns:
     if the point type is EmPoint, the output is:
         named tuple with (T - fitted temperature,
