--- conflicted
+++ resolved
@@ -76,6 +76,19 @@
         polynomial at a praticular point. V-matrix is filled by first creating the polynomial 
         obj with only one non-zero polynomial coefficient and then sending the values of xi
         to the created object 
+This type stores the Vandemonde matrix (fundamental matrix of basis functions),
+supports various types of internal polynomials including provided externally
+Structure VanderMatrix has the following fields:
+    v - the matrix itself (each column of this matrix is the value of basis function)
+    x_first -  first element of the initial vector 
+    x_last  -  the last value of the initial vector
+    xi - normalized vector 
+    poly_type  - string of polynomial type name (nothing depends on this name)
+    poly_constructor  - the constructor of the polynomial object, accepts the value of 
+        polynomial coefficients and returns a callable object to evaluate the obtained 
+        polynomial at a praticular point. V-matrix is filled by first creating the polynomial 
+        obj with only one non-zero polynomial coefficient and then sending the values of xi
+        to the created object 
 """
 struct VanderMatrix{MatrixType, PolyWrapper <: AbstractPolyWrapper}
     v::MatrixType # matrix of approximating functions 
@@ -94,7 +107,6 @@
                     poly_degree::Int,
                     poly_type::Symbol = :stand)
 
-<<<<<<< HEAD
 Input: 
     x  - vector of independent variables (coordinates)
     poly_degree - degree of polynomial starting from zero, 
@@ -102,22 +114,6 @@
         the number of V-matrix columns is poly_degree + 1
     poly_type - polynomial type name, must be member of SUPPORTED_POLYNOMIAL_TYPES
 
-=======
-VanderMatrix constructor
-
-Input: 
-    x  - vector of independent variables (coordinates)
-    MatrixType - 
-    poly_degree - degree of polynomial starting from zero, 
-        (e.g. for standard basis constant value poly_degree=0)
-        the number of V-matrix columns is poly_degree + 1
-    poly_type - polynomial type name (the name can be arbitrary)
-    poly_constructor  - the constructor of the polynomial object, accepts the value of 
-        polynomial coefficients and returns a callable object to evaluate the obtained 
-        polynomial at a particular point. V-matrix is filled by first creating the polynomial 
-        obj with only one non-zero polynomial coefficient and then sending the values of xi
-        to the created object  
->>>>>>> 1fce436e
 """
 function VanderMatrix(x::AbstractVector;
                     poly_degree::Int,
@@ -161,13 +157,7 @@
 """
     is_the_same_x(v::VanderMatrix,x::AbstractVector)
 
-<<<<<<< HEAD
 Checks if input `x` is the same as the one used for VanderMatrix creation
-=======
-Creates VanderMatrix object of predefied type, all supported polynomial type can 
-be found in @supported_polynomial_types
-
->>>>>>> 1fce436e
 """
 function is_the_same_x(v::VanderMatrix,x::AbstractVector) 
     L = length(x)
@@ -218,6 +208,9 @@
 Makes all elements of vector x to fit in range -1...1
 returns normalized vector , xmin and xmax values
 All elements of x must be unique
+Makes all elements of vector x to fit in range -1...1
+returns normalized vector , xmin and xmax values
+All elements of x must be unique
 
 """
 function normalize_x(x::AbstractVector)
@@ -238,11 +231,7 @@
 """
     denormalize_x(normalized_x::AbstractVector, x_min,x_max)
 
-<<<<<<< HEAD
 Creates normal vector from one created with [`normalize_x`](@ref)` function 
-=======
-Creates normal vector from one created with @normalize_x function 
->>>>>>> 1fce436e
 """
 function denormalize_x(normalized_x::AbstractVector, x_min,x_max)
     return 0.5*(normalized_x .+ 1.0)*(x_max - x_min) .+ x_min
